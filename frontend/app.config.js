--- conflicted
+++ resolved
@@ -1,13 +1,7 @@
-<<<<<<< HEAD
-import fs from 'fs';
-import path from 'path';
-import dotenv from 'dotenv';
-=======
 import path from 'path';
 import dotenv from 'dotenv';
 
 dotenv.config({ path: path.resolve(__dirname, '.env') });
->>>>>>> f1192bee
 
 const envCandidates = [
   path.resolve(__dirname, '.env'),
