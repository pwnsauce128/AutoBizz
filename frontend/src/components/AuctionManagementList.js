import React, { useCallback, useEffect, useMemo, useRef, useState } from 'react';
import {
  Alert,
  Image,
  Pressable,
  ScrollView,
  StyleSheet,
  Text,
  TextInput,
  View,
} from 'react-native';
import * as ImagePicker from 'expo-image-picker';
import {
  deleteAuction,
  fetchAuction,
  listManageAuctions,
  listMyAuctions,
  updateAuction,
} from '../api/client';

const EMPTY_LIST_MESSAGE = {
  admin: 'No auctions found.',
  seller: "You have not created any auctions yet.",
};

const MAX_IMAGES = 8;

function AuctionRow({ auction, onEditPress, onDeletePress, isDeleting, mode = 'seller' }) {
  const previewImage =
    (Array.isArray(auction.image_urls) && auction.image_urls[0]) ||
    (Array.isArray(auction.images) && auction.images[0]) ||
    null;
  const bestBid = auction.best_bid;
  const highestBidder = bestBid?.buyer_username || null;
  const highestBidderLabel = bestBid ? highestBidder || 'Unknown bidder' : 'No bids yet';
  const isSellerView = mode === 'seller';
  const hasWinningBid = Boolean(bestBid && highestBidder);
  const isExpired = auction.end_at ? new Date(auction.end_at) < new Date() : false;
  const shouldHighlight = isSellerView && isExpired && hasWinningBid;

  return (
    <View style={[styles.card, shouldHighlight && styles.cardHighlighted]}>
      {previewImage ? (
        <Image source={{ uri: previewImage }} style={styles.cardImage} resizeMode="cover" />
      ) : null}
      <View style={styles.cardHeader}>
        <Text style={styles.cardTitle}>{auction.title}</Text>
        <Text style={styles.cardStatus}>{auction.status}</Text>
      </View>
      {auction.description ? (
        <Text style={styles.cardDescription} numberOfLines={2}>
          {auction.description}
        </Text>
      ) : null}
      <View style={styles.cardRow}>
        <Text style={styles.cardLabel}>Minimum price</Text>
        <Text style={styles.cardValue}>
          {auction.min_price} {auction.currency}
        </Text>
      </View>
      <View style={styles.cardRow}>
        <Text style={styles.cardLabel}>Highest bidder</Text>
        <Text style={[styles.cardValue, !bestBid && styles.cardValueMuted]}>
          {highestBidderLabel}
        </Text>
      </View>
      {auction.end_at ? (
        <Text style={styles.cardMeta}>Ends at {new Date(auction.end_at).toLocaleString()}</Text>
      ) : null}
      <View style={styles.cardActions}>
        <Pressable
          onPress={() => onEditPress(auction.id)}
          style={({ pressed }) => [styles.actionButton, pressed && styles.actionButtonPressed]}
        >
          <Text style={styles.actionButtonLabel}>Edit</Text>
        </Pressable>
        <Pressable
          onPress={() => onDeletePress(auction.id)}
          style={({ pressed }) => [styles.deleteButton, pressed && styles.actionButtonPressed]}
          disabled={isDeleting}
        >
          <Text style={styles.deleteButtonLabel}>{isDeleting ? 'Deleting…' : 'Delete'}</Text>
        </Pressable>
      </View>
    </View>
  );
}

export default function AuctionManagementList({
  mode = 'seller',
  accessToken,
  refreshKey = 0,
  style,
}) {
  const [auctions, setAuctions] = useState([]);
  const [loading, setLoading] = useState(true);
  const [error, setError] = useState(null);
  const [editingId, setEditingId] = useState(null);
  const [formValues, setFormValues] = useState({ title: '', description: '', min_price: '' });
  const [formImages, setFormImages] = useState([]);
  const [formCarteGriseImage, setFormCarteGriseImage] = useState(null);
  const [saving, setSaving] = useState(false);
  const [deletingId, setDeletingId] = useState(null);

  const listRef = useRef(null);
  const emptyMessage = EMPTY_LIST_MESSAGE[mode] || EMPTY_LIST_MESSAGE.seller;

  const remainingSlots = useMemo(
    () => Math.max(0, MAX_IMAGES - formImages.length),
    [formImages.length],
  );

  const loadAuctions = useCallback(async () => {
    setLoading(true);
    try {
      setError(null);
      const loader = mode === 'admin' ? listManageAuctions : listMyAuctions;
      const data = await loader({ status: 'all' }, accessToken);
      setAuctions(data);
    } catch (err) {
      setError(err.message);
    } finally {
      setLoading(false);
    }
  }, [mode, accessToken]);

  useEffect(() => {
    loadAuctions();
  }, [loadAuctions, refreshKey]);

  useEffect(() => {
    if (editingId && listRef.current) {
      requestAnimationFrame(() => {
        listRef.current?.scrollToEnd({ animated: true });
      });
    }
  }, [editingId]);

  const handleEditPress = useCallback(
    async (auctionId) => {
      try {
        const detail = await fetchAuction(auctionId);
        setEditingId(auctionId);
        setFormValues({
          title: detail.title || '',
          description: detail.description || '',
          min_price: String(detail.min_price ?? ''),
        });
        const existingImages = Array.isArray(detail.image_urls)
          ? detail.image_urls
          : Array.isArray(detail.images)
          ? detail.images
          : [];
        setFormImages(
          existingImages.map((url, index) => ({
            id: `${url}-${index}`,
            uri: url,
            dataUrl: url,
          })),
        );
        if (detail.carte_grise_image_url) {
          setFormCarteGriseImage({
            id: `${detail.carte_grise_image_url}-carte`,
            uri: detail.carte_grise_image_url,
            dataUrl: detail.carte_grise_image_url,
          });
        } else {
          setFormCarteGriseImage(null);
        }
      } catch (err) {
        Alert.alert('Unable to load auction', err.message);
      }
    },
    [],
  );

  const cancelEdit = () => {
    setEditingId(null);
    setFormValues({ title: '', description: '', min_price: '' });
    setFormImages([]);
    setFormCarteGriseImage(null);
  };

  const pickImages = useCallback(async () => {
    if (remainingSlots <= 0) {
      Alert.alert('Limit reached', `You can upload up to ${MAX_IMAGES} photos per auction.`);
      return;
    }

    const permission = await ImagePicker.requestMediaLibraryPermissionsAsync();
    if (!permission.granted) {
      Alert.alert('Permission required', 'Allow access to your photos to upload a vehicle picture.');
      return;
    }

    const result = await ImagePicker.launchImageLibraryAsync({
      mediaTypes: ImagePicker.MediaTypeOptions.Images,
      quality: 0.7,
      base64: true,
      allowsMultipleSelection: true,
      selectionLimit: remainingSlots,
    });

    if (result.canceled) {
      return;
    }

    const assets = result.assets || [];
    if (!assets.length) {
      return;
    }

    const mapped = assets.slice(0, remainingSlots).map((asset, index) => {
      const mimeType = asset.mimeType || 'image/jpeg';
      const dataUrl = asset.base64 ? `data:${mimeType};base64,${asset.base64}` : asset.uri;
      const id = asset.assetId || `${asset.uri}-${Date.now()}-${index}`;
      return {
        id,
        uri: asset.uri,
        dataUrl,
      };
    });

    setFormImages((current) => {
      const merged = [...current, ...mapped];
      if (merged.length > MAX_IMAGES) {
        return merged.slice(0, MAX_IMAGES);
      }
      return merged;
    });
  }, [remainingSlots]);

  const removeImage = useCallback((imageId) => {
    setFormImages((images) => images.filter((item) => item.id !== imageId));
  }, []);

  const pickCarteGriseImage = useCallback(async () => {
    const permission = await ImagePicker.requestMediaLibraryPermissionsAsync();
    if (!permission.granted) {
      Alert.alert('Permission required', 'Allow photo access to upload the carte grise.');
      return;
    }

    const result = await ImagePicker.launchImageLibraryAsync({
      mediaTypes: ImagePicker.MediaTypeOptions.Images,
      quality: 0.7,
      base64: true,
      allowsMultipleSelection: false,
    });

    if (result.canceled) {
      return;
    }

    const asset = result.assets && result.assets[0];
    if (!asset) {
      return;
    }

    const mimeType = asset.mimeType || 'image/jpeg';
    const dataUrl = asset.base64 ? `data:${mimeType};base64,${asset.base64}` : asset.uri;
    const id = asset.assetId || `${asset.uri}-${Date.now()}`;
    setFormCarteGriseImage({ id, uri: asset.uri, dataUrl });
  }, []);

  const handleSave = async () => {
    if (!editingId) {
      return;
    }
    if (!formValues.title.trim()) {
      Alert.alert('Missing title', 'Please provide a title for the auction.');
      return;
    }
    if (!formValues.description.trim()) {
      Alert.alert('Missing description', 'Please describe the vehicle.');
      return;
    }
    const numericPrice = Number(formValues.min_price);
    if (!formValues.min_price || Number.isNaN(numericPrice) || numericPrice <= 0) {
      Alert.alert('Invalid price', 'Enter a minimum price greater than 0.');
      return;
    }

    if (!formCarteGriseImage) {
      Alert.alert('Carte grise required', 'Upload the carte grise before saving changes.');
      return;
    }

    setSaving(true);
    try {
      await updateAuction(
        editingId,
        {
          title: formValues.title.trim(),
          description: formValues.description.trim(),
          min_price: numericPrice,
          images: formImages.map((item) => item.dataUrl),
          carte_grise_image: formCarteGriseImage.dataUrl,
        },
        accessToken,
      );
      Alert.alert('Auction updated', 'Changes have been saved.');
      cancelEdit();
      await loadAuctions();
    } catch (err) {
      Alert.alert('Update failed', err.message);
    } finally {
      setSaving(false);
    }
  };

  const handleDelete = async (auctionId) => {
    Alert.alert('Delete auction', 'Are you sure you want to delete this auction?', [
      { text: 'Cancel', style: 'cancel' },
      {
        text: 'Delete',
        style: 'destructive',
        onPress: async () => {
          setDeletingId(auctionId);
          try {
            await deleteAuction(auctionId, accessToken);
            await loadAuctions();
          } catch (err) {
            Alert.alert('Delete failed', err.message);
          } finally {
            setDeletingId(null);
          }
        },
      },
    ]);
  };

  const editSection = editingId ? (
    <View style={styles.editCard}>
      <Text style={styles.editTitle}>Edit auction</Text>
      <TextInput
        style={styles.input}
        placeholder="Title"
        value={formValues.title}
        onChangeText={(value) => setFormValues((current) => ({ ...current, title: value }))}
      />
<<<<<<< HEAD
      <TextInput
        style={[styles.input, styles.multiline]}
        placeholder="Description"
        multiline
        value={formValues.description}
        onChangeText={(value) => setFormValues((current) => ({ ...current, description: value }))}
      />
=======
    ),
    [handleEditPress, handleDelete, deletingId, mode],
  );

  const keyExtractor = useCallback((item) => item.id, []);

  const editSection = editingId ? (
    <View style={styles.editCard}>
      <Text style={styles.editTitle}>Edit auction</Text>
      <TextInput
        style={styles.input}
        placeholder="Title"
        value={formValues.title}
        onChangeText={(value) => setFormValues((current) => ({ ...current, title: value }))}
      />
      <TextInput
        style={[styles.input, styles.multiline]}
        placeholder="Description"
        multiline
        value={formValues.description}
        onChangeText={(value) => setFormValues((current) => ({ ...current, description: value }))}
      />
>>>>>>> 924e56e2
      <View style={styles.imageSection}>
        <Pressable
          style={[styles.imageButton, remainingSlots <= 0 && styles.imageButtonDisabled]}
          onPress={pickImages}
          disabled={remainingSlots <= 0}
        >
          <Text style={styles.imageButtonLabel}>
            {remainingSlots <= 0 ? 'Maximum photos added' : 'Add photos'}
          </Text>
        </Pressable>
        <Text style={styles.imageHelper}>
          You can attach up to {MAX_IMAGES} photos. {remainingSlots} remaining.
        </Text>
        {formImages.length ? (
          <View style={styles.imageGrid}>
            {formImages.map((image) => (
              <View key={image.id} style={styles.imageWrapper}>
                <Image source={{ uri: image.uri }} style={styles.imageThumbnail} resizeMode="cover" />
                <Pressable style={styles.removeImageButton} onPress={() => removeImage(image.id)}>
                  <Text style={styles.removeImageLabel}>×</Text>
                </Pressable>
              </View>
            ))}
          </View>
        ) : (
          <Text style={styles.imagePlaceholder}>No photos added yet.</Text>
        )}
      </View>
      <View style={styles.carteSection}>
        <Text style={styles.carteLabel}>Carte grise photo</Text>
        <Pressable style={styles.carteButton} onPress={pickCarteGriseImage}>
          <Text style={styles.carteButtonLabel}>
            {formCarteGriseImage ? 'Replace carte grise photo' : 'Upload carte grise'}
          </Text>
        </Pressable>
        <Text style={styles.carteHelper}>
          The registration document is required for all auctions.
        </Text>
        {formCarteGriseImage ? (
          <View style={styles.cartePreview}>
            <Image source={{ uri: formCarteGriseImage.uri }} style={styles.carteImage} resizeMode="cover" />
            <Pressable style={styles.removeCarteButton} onPress={() => setFormCarteGriseImage(null)}>
              <Text style={styles.removeImageLabel}>×</Text>
            </Pressable>
          </View>
        ) : (
          <Text style={styles.cartePlaceholder}>No carte grise uploaded yet.</Text>
        )}
      </View>
      <TextInput
        style={styles.input}
        placeholder="Minimum price"
        keyboardType="decimal-pad"
        value={formValues.min_price}
        onChangeText={(value) => setFormValues((current) => ({ ...current, min_price: value }))}
      />
      <View style={styles.editActions}>
        <Pressable
          onPress={cancelEdit}
          style={({ pressed }) => [styles.cancelButton, pressed && styles.actionButtonPressed]}
          disabled={saving}
        >
          <Text style={styles.cancelLabel}>Cancel</Text>
        </Pressable>
        <Pressable
          onPress={handleSave}
          style={({ pressed }) => [styles.saveButton, pressed && styles.saveButtonPressed]}
          disabled={saving}
        >
          <Text style={styles.saveLabel}>{saving ? 'Saving…' : 'Save changes'}</Text>
        </Pressable>
      </View>
    </View>
  ) : null;

  return (
    <View style={[styles.container, style]}>
      {loading ? (
        <Text style={styles.helperText}>Loading auctions…</Text>
      ) : error ? (
        <Text style={styles.errorText}>{error}</Text>
      ) : (
<<<<<<< HEAD
        <ScrollView
          ref={listRef}
=======
        <FlatList
          ref={listRef}
          data={auctions}
          renderItem={renderItem}
          keyExtractor={keyExtractor}
>>>>>>> 924e56e2
          style={styles.list}
          contentContainerStyle={[
            styles.listContent,
            !auctions.length && styles.listContentEmpty,
            editingId && styles.listContentEditing,
          ]}
<<<<<<< HEAD
          keyboardShouldPersistTaps="handled"
        >
          {auctions.length ? (
            auctions.map((item) => (
              <AuctionRow
                key={item.id}
                auction={item}
                onEditPress={handleEditPress}
                onDeletePress={handleDelete}
                isDeleting={deletingId === item.id}
                mode={mode}
              />
            ))
          ) : (
            <Text style={styles.helperText}>{emptyMessage}</Text>
          )}
          {editSection}
        </ScrollView>
=======
          ListEmptyComponent={<Text style={styles.helperText}>{emptyMessage}</Text>}
          ListFooterComponent={editSection}
          keyboardShouldPersistTaps="handled"
        />
>>>>>>> 924e56e2
      )}
    </View>
  );
}

const styles = StyleSheet.create({
  container: {
    flex: 1,
    paddingHorizontal: 20,
    paddingBottom: 24,
  },
  list: {
    flex: 1,
  },
  helperText: {
    textAlign: 'center',
    color: '#4a4a4a',
    marginTop: 32,
  },
  errorText: {
    textAlign: 'center',
    color: '#d92d20',
    marginTop: 16,
  },
  listContent: {
    paddingBottom: 24,
  },
  listContentEmpty: {
    flexGrow: 1,
  },
  listContentEditing: {
    paddingBottom: 40,
  },
  card: {
    backgroundColor: '#fff',
    borderRadius: 14,
    padding: 16,
    marginBottom: 12,
    shadowColor: '#000',
    shadowOpacity: 0.05,
    shadowRadius: 8,
    elevation: 3,
  },
  cardHighlighted: {
    backgroundColor: '#e8f0ff',
    borderWidth: 1,
    borderColor: '#bcd4ff',
  },
  cardImage: {
    width: '100%',
    height: 140,
    borderRadius: 10,
    marginBottom: 12,
    backgroundColor: '#e5e5e5',
  },
  cardHeader: {
    flexDirection: 'row',
    justifyContent: 'space-between',
    alignItems: 'center',
    marginBottom: 10,
  },
  cardTitle: {
    fontSize: 18,
    fontWeight: '600',
    flex: 1,
    marginRight: 12,
  },
  cardDescription: {
    color: '#4a4a4a',
    marginBottom: 8,
  },
  cardStatus: {
    fontSize: 12,
    fontWeight: '600',
    color: '#0f62fe',
    textTransform: 'uppercase',
  },
  cardRow: {
    flexDirection: 'row',
    justifyContent: 'space-between',
    marginBottom: 8,
  },
  cardLabel: {
    color: '#6f6f6f',
    fontWeight: '500',
  },
  cardValue: {
    color: '#0f62fe',
    fontWeight: '600',
  },
  cardValueMuted: {
    color: '#6f6f6f',
  },
  cardMeta: {
    color: '#6f6f6f',
    fontSize: 12,
    marginBottom: 12,
  },
  cardActions: {
    flexDirection: 'row',
    justifyContent: 'flex-end',
    gap: 12,
  },
  actionButton: {
    paddingHorizontal: 16,
    paddingVertical: 8,
    borderRadius: 8,
    backgroundColor: '#eef2ff',
  },
  actionButtonPressed: {
    opacity: 0.7,
  },
  actionButtonLabel: {
    color: '#0f62fe',
    fontWeight: '600',
  },
  deleteButton: {
    paddingHorizontal: 16,
    paddingVertical: 8,
    borderRadius: 8,
    backgroundColor: '#ffe5e5',
  },
  deleteButtonLabel: {
    color: '#d92d20',
    fontWeight: '600',
  },
  editCard: {
    marginTop: 16,
    backgroundColor: '#fff',
    borderRadius: 14,
    padding: 16,
    shadowColor: '#000',
    shadowOpacity: 0.08,
    shadowRadius: 10,
    elevation: 4,
  },
  editTitle: {
    fontSize: 18,
    fontWeight: '600',
    marginBottom: 12,
  },
  input: {
    borderWidth: 1,
    borderColor: '#d0d5dd',
    borderRadius: 10,
    paddingHorizontal: 12,
    paddingVertical: 10,
    marginBottom: 12,
    fontSize: 16,
  },
  multiline: {
    minHeight: 90,
    textAlignVertical: 'top',
  },
  imageSection: {
    marginBottom: 16,
  },
  imageButton: {
    borderWidth: 1,
    borderColor: '#0f62fe',
    borderRadius: 10,
    borderStyle: 'dashed',
    paddingVertical: 18,
    alignItems: 'center',
    backgroundColor: '#eef3ff',
  },
  imageButtonDisabled: {
    opacity: 0.5,
  },
  imageButtonLabel: {
    color: '#0f62fe',
    fontWeight: '600',
  },
  imageHelper: {
    marginTop: 6,
    color: '#6f6f6f',
    fontSize: 12,
  },
  imageGrid: {
    flexDirection: 'row',
    flexWrap: 'wrap',
    marginTop: 12,
  },
  imageWrapper: {
    width: 72,
    height: 72,
    borderRadius: 12,
    overflow: 'hidden',
    marginRight: 8,
    marginBottom: 8,
    position: 'relative',
    backgroundColor: '#fff',
    borderWidth: 1,
    borderColor: '#d0d5dd',
  },
  imageThumbnail: {
    width: '100%',
    height: '100%',
  },
  removeImageButton: {
    position: 'absolute',
    top: 2,
    right: 2,
    width: 20,
    height: 20,
    borderRadius: 10,
    backgroundColor: 'rgba(15, 98, 254, 0.9)',
    alignItems: 'center',
    justifyContent: 'center',
  },
  removeImageLabel: {
    color: '#fff',
    fontWeight: '700',
    lineHeight: 18,
  },
  carteSection: {
    marginBottom: 16,
  },
  carteLabel: {
    fontWeight: '600',
    marginBottom: 8,
  },
  carteButton: {
    borderWidth: 1,
    borderColor: '#0f62fe',
    borderRadius: 10,
    borderStyle: 'dashed',
    paddingVertical: 18,
    alignItems: 'center',
    backgroundColor: '#eef3ff',
  },
  carteButtonLabel: {
    color: '#0f62fe',
    fontWeight: '600',
  },
  carteHelper: {
    marginTop: 6,
    color: '#6f6f6f',
    fontSize: 12,
  },
  cartePreview: {
    marginTop: 12,
    alignSelf: 'flex-start',
    position: 'relative',
    borderRadius: 12,
    overflow: 'hidden',
    borderWidth: 1,
    borderColor: '#d0d5dd',
    backgroundColor: '#fff',
  },
  carteImage: {
    width: 200,
    height: 140,
  },
  removeCarteButton: {
    position: 'absolute',
    top: 4,
    right: 4,
    width: 22,
    height: 22,
    borderRadius: 11,
    backgroundColor: 'rgba(15, 98, 254, 0.9)',
    alignItems: 'center',
    justifyContent: 'center',
  },
  cartePlaceholder: {
    marginTop: 10,
    color: '#6f6f6f',
    fontSize: 12,
  },
  imagePlaceholder: {
    marginTop: 10,
    color: '#6f6f6f',
    fontSize: 12,
  },
  editActions: {
    flexDirection: 'row',
    justifyContent: 'flex-end',
    gap: 12,
  },
  cancelButton: {
    paddingHorizontal: 16,
    paddingVertical: 10,
    borderRadius: 10,
    backgroundColor: '#eef2ff',
  },
  cancelLabel: {
    color: '#4a4a4a',
    fontWeight: '600',
  },
  saveButton: {
    paddingHorizontal: 18,
    paddingVertical: 10,
    borderRadius: 10,
    backgroundColor: '#0f62fe',
  },
  saveButtonPressed: {
    opacity: 0.8,
  },
  saveLabel: {
    color: '#fff',
    fontWeight: '600',
  },
});<|MERGE_RESOLUTION|>--- conflicted
+++ resolved
@@ -339,15 +339,6 @@
         value={formValues.title}
         onChangeText={(value) => setFormValues((current) => ({ ...current, title: value }))}
       />
-<<<<<<< HEAD
-      <TextInput
-        style={[styles.input, styles.multiline]}
-        placeholder="Description"
-        multiline
-        value={formValues.description}
-        onChangeText={(value) => setFormValues((current) => ({ ...current, description: value }))}
-      />
-=======
     ),
     [handleEditPress, handleDelete, deletingId, mode],
   );
@@ -370,7 +361,6 @@
         value={formValues.description}
         onChangeText={(value) => setFormValues((current) => ({ ...current, description: value }))}
       />
->>>>>>> 924e56e2
       <View style={styles.imageSection}>
         <Pressable
           style={[styles.imageButton, remainingSlots <= 0 && styles.imageButtonDisabled]}
@@ -453,47 +443,21 @@
       ) : error ? (
         <Text style={styles.errorText}>{error}</Text>
       ) : (
-<<<<<<< HEAD
-        <ScrollView
-          ref={listRef}
-=======
         <FlatList
           ref={listRef}
           data={auctions}
           renderItem={renderItem}
           keyExtractor={keyExtractor}
->>>>>>> 924e56e2
           style={styles.list}
           contentContainerStyle={[
             styles.listContent,
             !auctions.length && styles.listContentEmpty,
             editingId && styles.listContentEditing,
           ]}
-<<<<<<< HEAD
-          keyboardShouldPersistTaps="handled"
-        >
-          {auctions.length ? (
-            auctions.map((item) => (
-              <AuctionRow
-                key={item.id}
-                auction={item}
-                onEditPress={handleEditPress}
-                onDeletePress={handleDelete}
-                isDeleting={deletingId === item.id}
-                mode={mode}
-              />
-            ))
-          ) : (
-            <Text style={styles.helperText}>{emptyMessage}</Text>
-          )}
-          {editSection}
-        </ScrollView>
-=======
           ListEmptyComponent={<Text style={styles.helperText}>{emptyMessage}</Text>}
           ListFooterComponent={editSection}
           keyboardShouldPersistTaps="handled"
         />
->>>>>>> 924e56e2
       )}
     </View>
   );
