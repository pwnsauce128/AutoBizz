<<<<<<< HEAD
import React, { useCallback, useEffect, useMemo, useRef, useState } from 'react';
=======
import React, { useEffect, useRef, useState } from 'react';
>>>>>>> b2a5a1a1
import {
  Alert,
  Dimensions,
  Image,
  Modal,
  Pressable,
  ScrollView,
  StyleSheet,
  Text,
  TextInput,
  View,
} from 'react-native';
import { fetchAuction, placeBid } from '../api/client';
import LoadingOverlay from '../components/LoadingOverlay';
import { useAuth } from '../context/AuthContext';

const WINDOW_WIDTH = Dimensions.get('window').width;

function BidSummary({ auction }) {
  const bestBid = auction.best_bid;
  if (!bestBid) {
    return <Text style={styles.empty}>No bids yet. Be the first!</Text>;
  }
  return (
    <View style={styles.bidRow}>
      <Text style={styles.bidAmount}>
        {bestBid.amount} {auction.currency}
      </Text>
      <Text style={styles.bidMeta}>Placed at {new Date(bestBid.created_at).toLocaleString()}</Text>
    </View>
  );
}

export default function AuctionDetailScreen({ route }) {
  const { id } = route.params;
  const { accessToken, role } = useAuth();
  const [auction, setAuction] = useState(null);
  const [loading, setLoading] = useState(true);
  const [bidAmount, setBidAmount] = useState('');
  const [isSubmitting, setSubmitting] = useState(false);
  const [activeImageIndex, setActiveImageIndex] = useState(0);
  const [isImageModalVisible, setImageModalVisible] = useState(false);
<<<<<<< HEAD
  const [fullScreenIndex, setFullScreenIndex] = useState(0);
  const scrollViewRef = useRef(null);
=======
>>>>>>> b2a5a1a1

  const loadAuction = async () => {
    setLoading(true);
    try {
      const data = await fetchAuction(id);
      setAuction(data);
      const hasImages =
        (Array.isArray(data.image_urls) && data.image_urls.length > 0) ||
        (Array.isArray(data.images) && data.images.length > 0);
      if (hasImages) {
        setActiveImageIndex(0);
      }
    } catch (error) {
      Alert.alert('Error', error.message);
    } finally {
      setLoading(false);
    }
  };

  useEffect(() => {
    loadAuction();
  }, []);

  const handleBid = async () => {
    const numericAmount = Number(bidAmount);
    if (!bidAmount || Number.isNaN(numericAmount)) {
      Alert.alert('Enter amount', 'Please enter a valid bid amount.');
      return;
    }
    setSubmitting(true);
    try {
      await placeBid(id, numericAmount, accessToken);
      setBidAmount('');
      await loadAuction();
      Alert.alert('Bid placed', 'Your bid has been submitted.');
    } catch (error) {
      Alert.alert('Bid failed', error.message);
    } finally {
      setSubmitting(false);
    }
  };

  if (loading) {
    return <LoadingOverlay />;
  }

  if (!auction) {
    return (
      <View style={styles.centered}>
        <Text>Unable to load auction.</Text>
      </View>
    );
  }

  const isBuyer = role === 'buyer';
  const canBid = Boolean(accessToken && isBuyer);

  const imageUrls = useMemo(() => {
    if (Array.isArray(auction.image_urls) && auction.image_urls.length > 0) {
      return auction.image_urls;
    }
    if (Array.isArray(auction.images) && auction.images.length > 0) {
      return auction.images;
    }
    return [];
  }, [auction.image_urls, auction.images]);

  const carteGriseImage = auction.carte_grise_image_url;
  const fullScreenImages = [...imageUrls, ...(carteGriseImage ? [carteGriseImage] : [])];

  const openImageModal = (index) => {
    if (index < 0 || index >= fullScreenImages.length) {
      return;
    }
    setFullScreenIndex(index);
    setImageModalVisible(true);
  };

  useEffect(() => {
    if (isImageModalVisible && scrollViewRef.current) {
      scrollViewRef.current.scrollTo({ x: fullScreenIndex * WINDOW_WIDTH, animated: false });
    }
  }, [fullScreenIndex, isImageModalVisible]);

  const handleModalScroll = (event) => {
    const index = Math.round(event.nativeEvent.contentOffset.x / WINDOW_WIDTH);
    setFullScreenIndex(index);
    if (index < imageUrls.length && index !== activeImageIndex) {
      setActiveImageIndex(index);
    }
  };

  const fullScreenImages = useMemo(() => {
    const gallery = [...imageUrls];
    if (carteGriseImage && !gallery.includes(carteGriseImage)) {
      gallery.push(carteGriseImage);
    }
    return gallery;
  }, [imageUrls, carteGriseImage]);

  useEffect(() => {
    if (activeImageIndex >= imageUrls.length && imageUrls.length > 0) {
      setActiveImageIndex(0);
    }
  }, [imageUrls, activeImageIndex]);

  const heroImage = imageUrls[activeImageIndex] || imageUrls[0];

  const openImageModal = useCallback(
    (index) => {
      if (index < 0 || index >= fullScreenImages.length) {
        return;
      }
      setFullScreenIndex(index);
      setImageModalVisible(true);
    },
    [fullScreenImages.length]
  );

  const closeImageModal = useCallback(() => {
    setImageModalVisible(false);
  }, []);

  useEffect(() => {
    if (isImageModalVisible && scrollViewRef.current) {
      scrollViewRef.current.scrollTo({ x: fullScreenIndex * WINDOW_WIDTH, animated: false });
    }
  }, [fullScreenIndex, isImageModalVisible]);

  const handleModalScroll = (event) => {
    const index = Math.round(event.nativeEvent.contentOffset.x / WINDOW_WIDTH);
    setFullScreenIndex(index);
    if (index < imageUrls.length && index !== activeImageIndex) {
      setActiveImageIndex(index);
    }
  };

  return (
    <ScrollView style={styles.container} contentContainerStyle={styles.content}>
      <Text style={styles.title}>{auction.title}</Text>
      <Text style={styles.subtitle}>{auction.description}</Text>
      {heroImage ? (
        <>
<<<<<<< HEAD
          <Pressable onPress={() => openImageModal(activeImageIndex)} accessibilityRole="imagebutton">
=======
          <Pressable onPress={() => setImageModalVisible(true)} accessibilityRole="imagebutton">
>>>>>>> b2a5a1a1
            <Image source={{ uri: heroImage }} style={styles.heroImage} resizeMode="cover" />
          </Pressable>
          <Modal
            visible={isImageModalVisible}
            transparent
            animationType="fade"
<<<<<<< HEAD
            onRequestClose={closeImageModal}
          >
            <View style={styles.modalBackdrop}>
              <ScrollView
                ref={scrollViewRef}
                horizontal
                pagingEnabled
                showsHorizontalScrollIndicator={false}
                onMomentumScrollEnd={handleModalScroll}
              >
                {fullScreenImages.map((url, index) => (
                  <View key={`${url}-${index}`} style={[styles.modalImageContainer, { width: WINDOW_WIDTH }]}>
                    <Image source={{ uri: url }} style={styles.modalImage} resizeMode="contain" />
                  </View>
                ))}
              </ScrollView>
              <Pressable
                style={({ pressed }) => [styles.modalCloseButton, pressed && styles.modalCloseButtonPressed]}
                onPress={closeImageModal}
                accessibilityRole="button"
              >
                <Text style={styles.modalCloseLabel}>Close</Text>
              </Pressable>
            </View>
=======
            onRequestClose={() => setImageModalVisible(false)}
          >
            <Pressable style={styles.modalBackdrop} onPress={() => setImageModalVisible(false)}>
              <Image source={{ uri: heroImage }} style={styles.modalImage} resizeMode="contain" />
            </Pressable>
>>>>>>> b2a5a1a1
          </Modal>
        </>
      ) : null}
      {imageUrls.length > 1 ? (
        <View style={styles.thumbnailGrid}>
          {imageUrls.map((url, index) => {
            const isActive = heroImage === url;
            return (
              <Pressable
                key={`${url}-${index}`}
                onPress={() => setActiveImageIndex(index)}
                style={[styles.thumbnailButton, isActive && styles.thumbnailButtonActive]}
              >
                <Image source={{ uri: url }} style={styles.thumbnailImage} resizeMode="cover" />
              </Pressable>
            );
          })}
        </View>
      ) : null}
      {carteGriseImage ? (
        <View style={styles.documentSection}>
          <Text style={styles.sectionTitle}>Carte grise</Text>
          <Text style={styles.documentHelper}>
            Seller provided the vehicle registration document.
          </Text>
<<<<<<< HEAD
          <Pressable
            onPress={() => {
              const carteGriseIndex = fullScreenImages.findIndex((url) => url === carteGriseImage);
              openImageModal(carteGriseIndex === -1 ? imageUrls.length : carteGriseIndex);
            }}
            accessibilityRole="imagebutton"
          >
=======
          <Pressable onPress={() => openImageModal(imageUrls.length)} accessibilityRole="imagebutton">
>>>>>>> b2a5a1a1
            <Image
              source={{ uri: carteGriseImage }}
              style={styles.documentImage}
              resizeMode="cover"
            />
          </Pressable>
        </View>
      ) : null}
      <Text style={styles.meta}>Minimum price: {auction.min_price} {auction.currency}</Text>
      <Text style={styles.meta}>Status: {auction.status}</Text>
      {auction.end_at ? (
        <Text style={styles.meta}>Ends at {new Date(auction.end_at).toLocaleString()}</Text>
      ) : null}

      {!isBuyer ? (
        <>
          <Text style={styles.sectionTitle}>Current best bid</Text>
          <BidSummary auction={auction} />
        </>
      ) : null}

      {canBid ? (
        <View style={styles.bidBox}>
          <Text style={styles.bidLabel}>Place your bid</Text>
          <TextInput
            style={styles.bidInput}
            placeholder={`Amount in ${auction.currency}`}
            keyboardType="decimal-pad"
            value={bidAmount}
            onChangeText={setBidAmount}
          />
          <Pressable
            onPress={handleBid}
            style={({ pressed }) => [styles.bidButton, pressed && styles.bidButtonPressed]}
            disabled={isSubmitting}
          >
            <Text style={styles.bidButtonLabel}>{isSubmitting ? 'Submitting…' : 'Submit bid'}</Text>
          </Pressable>
        </View>
      ) : (
        <Text style={styles.info}>Log in as a buyer to place bids.</Text>
      )}
    </ScrollView>
  );
}

const styles = StyleSheet.create({
  container: {
    flex: 1,
    backgroundColor: '#f2f4f8',
  },
  content: {
    padding: 16,
    paddingBottom: 32,
  },
  centered: {
    flex: 1,
    justifyContent: 'center',
    alignItems: 'center',
  },
  title: {
    fontSize: 26,
    fontWeight: '700',
    marginBottom: 12,
  },
  subtitle: {
    fontSize: 16,
    color: '#4a4a4a',
    marginBottom: 16,
  },
  heroImage: {
    width: '100%',
    height: 220,
    borderRadius: 16,
    marginBottom: 16,
    backgroundColor: '#e5e5e5',
  },
  thumbnailGrid: {
    flexDirection: 'row',
    flexWrap: 'wrap',
    marginBottom: 16,
  },
  thumbnailButton: {
    width: 78,
    height: 78,
    borderRadius: 12,
    overflow: 'hidden',
    marginRight: 8,
    marginBottom: 8,
    borderWidth: 2,
    borderColor: 'transparent',
    backgroundColor: '#fff',
  },
  thumbnailButtonActive: {
    borderColor: '#0f62fe',
  },
  thumbnailImage: {
    width: '100%',
    height: '100%',
  },
  meta: {
    fontSize: 14,
    color: '#6f6f6f',
    marginBottom: 6,
  },
  sectionTitle: {
    fontSize: 18,
    fontWeight: '600',
    marginTop: 24,
    marginBottom: 12,
  },
  empty: {
    color: '#6f6f6f',
  },
  bidRow: {
    paddingVertical: 8,
    borderBottomWidth: StyleSheet.hairlineWidth,
    borderBottomColor: '#d0d5dd',
  },
  bidAmount: {
    fontWeight: '600',
    fontSize: 16,
  },
  bidMeta: {
    color: '#6f6f6f',
    fontSize: 12,
  },
  bidBox: {
    marginTop: 24,
    backgroundColor: '#fff',
    borderRadius: 12,
    padding: 16,
    shadowColor: '#000',
    shadowOpacity: 0.05,
    shadowRadius: 6,
    elevation: 3,
  },
  bidLabel: {
    fontWeight: '600',
    marginBottom: 8,
  },
  bidInput: {
    borderWidth: 1,
    borderColor: '#d0d5dd',
    borderRadius: 10,
    paddingHorizontal: 12,
    paddingVertical: 10,
    marginBottom: 12,
  },
  bidButton: {
    backgroundColor: '#0f62fe',
    borderRadius: 10,
    paddingVertical: 12,
    alignItems: 'center',
  },
  bidButtonPressed: {
    opacity: 0.7,
  },
  bidButtonLabel: {
    color: '#fff',
    fontWeight: '600',
    fontSize: 16,
  },
  documentSection: {
    marginTop: 12,
    marginBottom: 16,
  },
  documentHelper: {
    color: '#4a4a4a',
  },
  documentImage: {
    width: '100%',
    height: 200,
    borderRadius: 12,
    backgroundColor: '#e5e5e5',
    marginTop: 12,
  },
  info: {
    marginTop: 24,
    color: '#6f6f6f',
  },
  modalBackdrop: {
    flex: 1,
    backgroundColor: 'rgba(0, 0, 0, 0.8)',
    justifyContent: 'center',
    alignItems: 'center',
    padding: 16,
  },
<<<<<<< HEAD
  modalImageContainer: {
    flex: 1,
    justifyContent: 'center',
    alignItems: 'center',
  },
=======
>>>>>>> b2a5a1a1
  modalImage: {
    width: '100%',
    height: '80%',
  },
<<<<<<< HEAD
  modalCloseButton: {
    position: 'absolute',
    top: 24,
    right: 24,
    paddingVertical: 8,
    paddingHorizontal: 16,
    borderRadius: 20,
    backgroundColor: 'rgba(0, 0, 0, 0.6)',
  },
  modalCloseButtonPressed: {
    opacity: 0.7,
  },
  modalCloseLabel: {
    color: '#fff',
    fontWeight: '600',
    fontSize: 14,
  },
=======
>>>>>>> b2a5a1a1
});<|MERGE_RESOLUTION|>--- conflicted
+++ resolved
@@ -1,8 +1,4 @@
-<<<<<<< HEAD
 import React, { useCallback, useEffect, useMemo, useRef, useState } from 'react';
-=======
-import React, { useEffect, useRef, useState } from 'react';
->>>>>>> b2a5a1a1
 import {
   Alert,
   Dimensions,
@@ -45,11 +41,8 @@
   const [isSubmitting, setSubmitting] = useState(false);
   const [activeImageIndex, setActiveImageIndex] = useState(0);
   const [isImageModalVisible, setImageModalVisible] = useState(false);
-<<<<<<< HEAD
   const [fullScreenIndex, setFullScreenIndex] = useState(0);
   const scrollViewRef = useRef(null);
-=======
->>>>>>> b2a5a1a1
 
   const loadAuction = async () => {
     setLoading(true);
@@ -193,18 +186,13 @@
       <Text style={styles.subtitle}>{auction.description}</Text>
       {heroImage ? (
         <>
-<<<<<<< HEAD
           <Pressable onPress={() => openImageModal(activeImageIndex)} accessibilityRole="imagebutton">
-=======
-          <Pressable onPress={() => setImageModalVisible(true)} accessibilityRole="imagebutton">
->>>>>>> b2a5a1a1
             <Image source={{ uri: heroImage }} style={styles.heroImage} resizeMode="cover" />
           </Pressable>
           <Modal
             visible={isImageModalVisible}
             transparent
             animationType="fade"
-<<<<<<< HEAD
             onRequestClose={closeImageModal}
           >
             <View style={styles.modalBackdrop}>
@@ -229,13 +217,6 @@
                 <Text style={styles.modalCloseLabel}>Close</Text>
               </Pressable>
             </View>
-=======
-            onRequestClose={() => setImageModalVisible(false)}
-          >
-            <Pressable style={styles.modalBackdrop} onPress={() => setImageModalVisible(false)}>
-              <Image source={{ uri: heroImage }} style={styles.modalImage} resizeMode="contain" />
-            </Pressable>
->>>>>>> b2a5a1a1
           </Modal>
         </>
       ) : null}
@@ -261,7 +242,6 @@
           <Text style={styles.documentHelper}>
             Seller provided the vehicle registration document.
           </Text>
-<<<<<<< HEAD
           <Pressable
             onPress={() => {
               const carteGriseIndex = fullScreenImages.findIndex((url) => url === carteGriseImage);
@@ -269,9 +249,6 @@
             }}
             accessibilityRole="imagebutton"
           >
-=======
-          <Pressable onPress={() => openImageModal(imageUrls.length)} accessibilityRole="imagebutton">
->>>>>>> b2a5a1a1
             <Image
               source={{ uri: carteGriseImage }}
               style={styles.documentImage}
@@ -460,19 +437,15 @@
     alignItems: 'center',
     padding: 16,
   },
-<<<<<<< HEAD
   modalImageContainer: {
     flex: 1,
     justifyContent: 'center',
     alignItems: 'center',
   },
-=======
->>>>>>> b2a5a1a1
   modalImage: {
     width: '100%',
     height: '80%',
   },
-<<<<<<< HEAD
   modalCloseButton: {
     position: 'absolute',
     top: 24,
@@ -490,6 +463,4 @@
     fontWeight: '600',
     fontSize: 14,
   },
-=======
->>>>>>> b2a5a1a1
 });